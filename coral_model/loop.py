"""
coral_model - loop

@author: Gijs G. Hendrickx
"""

import numpy as np

from coral_model import core, utils
from coral_model.environment import Processes, Constants, Environment
from coral_model.hydrodynamics import Hydrodynamics


# TODO: Write the model execution as a function to be called in "interface.py".
<<<<<<< HEAD
# TODO: Include a model execution in which all processes can be switched on and off; based on Processes.
#  This also includes the main environmental factors, etc.
=======
# TODO: Include a model execution in which all processes can be switched on and off; based on Processes. This also
#  includes the main environmental factors, etc.
from coral_model.utils import Output
from utils.config_directory import DirConfig
>>>>>>> 156bc546

spacetime = (4, 10)
core.RESHAPE = utils.DataReshape(spacetime)

I0 = np.ones(10)
Kd = np.ones(10)
h = np.ones(4)


lm_env = core.Light(I0, Kd, h)

print(lm_env.I0.shape)


class Simulation:
    """CoralModel simulation."""

    __working_dir = DirConfig()
    __input_dir = None

    output = None

    def __init__(self, environment, processes, constants, hydrodynamics=None):
        """CoralModel initiation.

        :param environment: environmental conditions
        :param processes: included processes
        :param constants: simulation constants
        :param hydrodynamics: hydrodynamic model, defaults to None

        :type environment: Environment
        :type processes: Processes
        :type constants: Constants
        :type hydrodynamics: None, Hydrodynamics, optional
        """
        self.environment = environment
        core.PROCESSES = processes
        core.CONSTANTS = constants
        self.hydrodynamics = Hydrodynamics(hydrodynamics)

        self.output = Output(self.hydrodynamics.xy_coordinates, environment.dates[0])
        [self.define_output(output_type) for output_type in ('map', 'his')]

    @property
    def working_dir(self):
        """Working directory.

        :rtype: str
        """
        return self.__working_dir.__str__()

    @working_dir.setter
    def working_dir(self, directory):
        """
        :param directory: working directory
        :type directory: str, list, tuple, DirConfig
        """
        self.__working_dir = directory if isinstance(directory, DirConfig) else DirConfig(directory)

    @property
    def figures_dir(self):
        """Figures directory.

        :rtype: str
        """
        return self.__working_dir.config_dir('figures')

    @property
    def output_dir(self):
        """Output directory.

        :rtype: str
        """
        return self.__working_dir.config_dir('output')

    def set_directories(self, working_dir, input_dir=None):
        """Set directories based on working directory.

        :param working_dir: working directory
        :param input_dir: input directory, defaults to None

        :type working_dir: str, list, tuple, DirConfig
        :type input_dir: str, list, tuple, DirConfig
        """
        self.__working_dir = working_dir if isinstance(working_dir, DirConfig) else DirConfig(working_dir)
        # TODO: Not sure if input_dir is needed in the new setup; check this!
        if input_dir is None:
            self.__input_dir = self.__working_dir.config_dir('input')
        else:
            self.__input_dir = str(input_dir) if isinstance(input_dir, DirConfig) else DirConfig().config_dir(input_dir)

    def make_directories(self):
        """Create directories if not existing."""
        pass

    def define_output(self, output_type, lme=True, fme=True, tme=True, pd=True, ps=True, calc=True, md=True):
        """Initiate output files based on requested output data.

        :param output_type: mapping or history output
        :param lme: light micro-environment, defaults to True
        :param fme: flow micro-environment, defaults to True
        :param tme: thermal micro-environment, defaults to True
        :param pd: photosynthetic dependencies, defaults to True
        :param ps: population states, defaults to True
        :param calc: calcification rates, defaults to True
        :param md: morphological development, defaults to True

        :type output_type: str
        :type lme: bool, optional
        :type fme: bool, optional
        :type tme: bool, optional
        :type pd: bool, optional
        :type ps: bool, optional
        :type calc: bool, optional
        :type md: bool, optional
        """
        types = ('map', 'his')
        if output_type not in types:
            msg = f'{output_type} not in {types}.'
            raise ValueError(msg)

        self.output.define_output(**locals())

    def initiate(self, coral):
        pass

    def exec(self, coral, duration):
        """Execute simulation.

        :param coral: coral animal
        :param duration: simulation duration [yrs]

        :type coral: Coral
        :type duration: int
        """

    def finalise(self):
        """Finalise simulation."""
        self.hydrodynamics.finalise()

# TODO: Define folder structure
#  > working directory
#  > figures directory
#  > input directory
#  > output directory
#  > etc.

# TODO: Model initiation III: Hydrodynamics
#  > define hydrodynamic module (Delft3D, Reef1D, Reef0D, None)
#  > initiate hydrodynamic module

# TODO: Model initiation IV: OutputFiles
#  > specify output files (i.e. define file names and directories)
#  > specify model data to be included in output files

# TODO: Model initiation V: initial conditions
#  > specify initial morphology
#  > specify initial coral cover
#  > specify carrying capacity

# TODO: Model simulation I: specify SpaceTime

# TODO: Model simulation II: hydrodynamic module
#  > update hydrodynamics
#  > extract variables

# TODO: Model simulation III: coral environment
#  > light micro-environment
#  > flow micro-environment
#  > temperature micro-environment

# TODO: Model simulation IV: coral physiology
#  > photosynthesis
#  > population states
#  > calcification

# TODO: Model simulation V: coral morphology
#  > morphological development

# TODO: Model simulation VI: storm damage
#  > set variables to hydrodynamic module
#  > update hydrodynamics and extract variables
#  > update coral storm survival

# TODO: Model simulation VII: coral recruitment
#  > update recruitment's contribution

# TODO: Model simulation VIII: return morphology
#  > set variables to hydrodynamic module

# TODO: Model simulation IX: export output
#  > write map-file
#  > write his-file

# TODO: Model finalisation


if __name__ == '__main__':
    run = Simulation(Environment, Processes, Constants)<|MERGE_RESOLUTION|>--- conflicted
+++ resolved
@@ -12,15 +12,10 @@
 
 
 # TODO: Write the model execution as a function to be called in "interface.py".
-<<<<<<< HEAD
-# TODO: Include a model execution in which all processes can be switched on and off; based on Processes.
-#  This also includes the main environmental factors, etc.
-=======
 # TODO: Include a model execution in which all processes can be switched on and off; based on Processes. This also
 #  includes the main environmental factors, etc.
 from coral_model.utils import Output
 from utils.config_directory import DirConfig
->>>>>>> 156bc546
 
 spacetime = (4, 10)
 core.RESHAPE = utils.DataReshape(spacetime)
